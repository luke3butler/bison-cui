/**
 * Configuration types for CUI
 */
import { RouterConfiguration } from './router-config.js';

export interface ServerConfig {
  host: string;
  port: number;
}

export interface GeminiConfig {
  /**
   * Google API key for Gemini
   * Can also be set via GOOGLE_API_KEY environment variable
   */
  apiKey?: string;
  
  /**
   * Gemini model to use
   * Default: 'gemini-2.5-flash'
   */
  model?: string;
}

export interface InterfaceConfig {
  colorScheme: 'light' | 'dark' | 'system';
  language: string;
  notifications?: {
    enabled: boolean;
    ntfyUrl?: string;
  };
}

export interface CUIConfig {
  /**
   * Unique machine identifier
   * Format: {hostname}-{16char_hash}
   * Example: "wenbomacbook-a1b2c3d4e5f6g7h8"
   */
  machine_id: string;
  
  /**
   * Server configuration
   */
  server: ServerConfig;

  /**
   * Authentication token for API access
   * 32-character random string generated on first run
   */
  authToken: string;

  /**
   * Gemini API configuration (optional)
   */
  gemini?: GeminiConfig;

  /**
<<<<<<< HEAD
   * Optional router configuration for Claude Code Router
   */
  router?: RouterConfiguration;
=======
   * Interface preferences and settings
   */
  interface: InterfaceConfig;
>>>>>>> 63690dce
}

/**
 * Default configuration values
 */
export const DEFAULT_CONFIG: Omit<CUIConfig, 'machine_id' | 'authToken'> = {
  server: {
    host: 'localhost',
    port: 3001
  },
  interface: {
    colorScheme: 'system',
    language: 'en'
  }
};<|MERGE_RESOLUTION|>--- conflicted
+++ resolved
@@ -56,15 +56,14 @@
   gemini?: GeminiConfig;
 
   /**
-<<<<<<< HEAD
    * Optional router configuration for Claude Code Router
    */
   router?: RouterConfiguration;
-=======
+
+  /**
    * Interface preferences and settings
    */
   interface: InterfaceConfig;
->>>>>>> 63690dce
 }
 
 /**
