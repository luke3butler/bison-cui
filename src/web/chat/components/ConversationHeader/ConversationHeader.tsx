import React from 'react';
import { ArrowLeft, Archive, Share, Github, Bell } from 'lucide-react';
import { useNavigate } from 'react-router-dom';
import { api } from '../../services/api';
import styles from './ConversationHeader.module.css';

interface ConversationHeaderProps {
  title: string;
  sessionId?: string;
<<<<<<< HEAD
=======
  isArchived?: boolean;
>>>>>>> 98b3b3ce
  subtitle?: {
    date?: string;
    repo?: string;
    commitSHA?: string;
    changes?: {
      additions: number;
      deletions: number;
    };
  };
}

<<<<<<< HEAD
export function ConversationHeader({ title, sessionId, subtitle }: ConversationHeaderProps) {
=======
export function ConversationHeader({ title, sessionId, isArchived = false, subtitle }: ConversationHeaderProps) {
>>>>>>> 98b3b3ce
  const navigate = useNavigate();

  const handleBack = () => {
    navigate('/');
  };

  const handleArchive = async () => {
    if (!sessionId) return;
    
    try {
<<<<<<< HEAD
      await api.updateSession(sessionId, { archived: true });
      navigate('/');
    } catch (error) {
      console.error('Failed to archive conversation:', error);
=======
      await api.updateSession(sessionId, { archived: !isArchived });
      navigate('/');
    } catch (err) {
      console.error(`Failed to ${isArchived ? 'unarchive' : 'archive'} session:`, err);
>>>>>>> 98b3b3ce
    }
  };

  return (
    <div className={styles.header}>
      <div className={styles.leftSection}>
        <button 
          className={styles.backButton} 
          onClick={handleBack}
          aria-label="Go back to tasks"
        >
          <ArrowLeft size={20} />
        </button>
        
        <div className={styles.separator} />
        
        <div className={styles.titleSection}>
          <div className={styles.titleRow}>
            <span className={styles.title}>{title}</span>
          </div>
          {subtitle && (
            <div className={styles.subtitle}>
              {subtitle.date && (
                <span className={styles.subtitleItem}>{subtitle.date}</span>
              )}
              {subtitle.repo && (
                <span className={styles.subtitleItem}>{subtitle.repo}</span>
              )}
              {subtitle.commitSHA && (
                <span className={styles.subtitleItem}>{subtitle.commitSHA.slice(0, 7)}</span>
              )}
              {subtitle.changes && (
                <span className={styles.changes}>
                  <span className={styles.additions}>+{subtitle.changes.additions}</span>
                  <span className={styles.deletions}>-{subtitle.changes.deletions}</span>
                </span>
              )}
            </div>
          )}
        </div>
      </div>

      <div className={styles.rightSection}>
        <button 
          className={styles.actionButton} 
<<<<<<< HEAD
          aria-label="Archive Task"
          onClick={handleArchive}
=======
          aria-label={isArchived ? "Unarchive Task" : "Archive Task"}
          onClick={handleArchive}
          disabled={!sessionId}
>>>>>>> 98b3b3ce
        >
          <Archive size={20} />
          <span>{isArchived ? 'Unarchive' : 'Archive'}</span>
        </button>
        
        <button className={styles.actionButton} aria-label="Share task">
          <Share size={20} />
          <span>Share</span>
        </button>
        
        <div className={styles.createPRButton}>
          <button className={styles.primaryButton}>
            <Github size={20} />
            <span>Create PR</span>
          </button>
          <button className={styles.dropdownButton} aria-label="Open git action menu">
            <svg width="16" height="16" viewBox="0 0 16 16" fill="currentColor">
              <path d="M4.5 5.5L8 9L11.5 5.5" stroke="currentColor" strokeWidth="1.5" strokeLinecap="round" strokeLinejoin="round" fill="none"/>
            </svg>
          </button>
        </div>
        
        <button className={styles.notificationButton} aria-label="Open notifications">
          <Bell size={20} />
        </button>
      </div>
    </div>
  );
}<|MERGE_RESOLUTION|>--- conflicted
+++ resolved
@@ -7,10 +7,7 @@
 interface ConversationHeaderProps {
   title: string;
   sessionId?: string;
-<<<<<<< HEAD
-=======
   isArchived?: boolean;
->>>>>>> 98b3b3ce
   subtitle?: {
     date?: string;
     repo?: string;
@@ -22,11 +19,7 @@
   };
 }
 
-<<<<<<< HEAD
-export function ConversationHeader({ title, sessionId, subtitle }: ConversationHeaderProps) {
-=======
 export function ConversationHeader({ title, sessionId, isArchived = false, subtitle }: ConversationHeaderProps) {
->>>>>>> 98b3b3ce
   const navigate = useNavigate();
 
   const handleBack = () => {
@@ -37,17 +30,10 @@
     if (!sessionId) return;
     
     try {
-<<<<<<< HEAD
-      await api.updateSession(sessionId, { archived: true });
-      navigate('/');
-    } catch (error) {
-      console.error('Failed to archive conversation:', error);
-=======
       await api.updateSession(sessionId, { archived: !isArchived });
       navigate('/');
     } catch (err) {
       console.error(`Failed to ${isArchived ? 'unarchive' : 'archive'} session:`, err);
->>>>>>> 98b3b3ce
     }
   };
 
@@ -93,14 +79,9 @@
       <div className={styles.rightSection}>
         <button 
           className={styles.actionButton} 
-<<<<<<< HEAD
-          aria-label="Archive Task"
-          onClick={handleArchive}
-=======
           aria-label={isArchived ? "Unarchive Task" : "Archive Task"}
           onClick={handleArchive}
           disabled={!sessionId}
->>>>>>> 98b3b3ce
         >
           <Archive size={20} />
           <span>{isArchived ? 'Unarchive' : 'Archive'}</span>
