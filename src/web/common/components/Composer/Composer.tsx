import React, { useState, useRef, useEffect, forwardRef, useImperativeHandle } from 'react';
import { ChevronDown, Mic, Send, Loader2, Sparkles, Laptop, Square, Check, X, MicOff, Zap, Bot, Drone, Code2, Gauge, Rocket, FileText } from 'lucide-react';
import { DropdownSelector, DropdownOption } from '../DropdownSelector';
import { PermissionDialog } from '../PermissionDialog';
<<<<<<< HEAD
import { DirectoryPicker } from '../DirectoryPicker';
=======
import { WaveformVisualizer } from '../WaveformVisualizer';
>>>>>>> 75108316
import type { PermissionRequest, Command } from '@/types';
import { useLocalStorage } from '../../hooks/useLocalStorage';
import { useAudioRecording } from '../../hooks/useAudioRecording';
import { api } from '../../../chat/services/api';
import styles from './Composer.module.css';

export interface FileSystemEntry {
  name: string;
  type: 'file' | 'directory';
  depth: number;
}

interface AutocompleteState {
  isActive: boolean;
  triggerIndex: number;
  query: string;
  suggestions: FileSystemEntry[] | Command[];
  focusedIndex: number;
  type: 'file' | 'command';
}

export interface ComposerProps {
  // Core functionality
  value?: string;
  onChange?: (value: string) => void;
  onSubmit: (message: string, workingDirectory?: string, model?: string, permissionMode?: string) => void;
  placeholder?: string;
  isLoading?: boolean;
  disabled?: boolean;

  // Feature flags
  showDirectorySelector?: boolean;
  showModelSelector?: boolean;
  enableFileAutocomplete?: boolean;
  showPermissionUI?: boolean;
  showStopButton?: boolean;

  // Directory selection
  workingDirectory?: string;
  onDirectoryChange?: (directory: string) => void;
  recentDirectories?: Record<string, { lastDate: string; shortname: string }>;
  getMostRecentWorkingDirectory?: () => string | null;

  // Model selection
  model?: string;
  onModelChange?: (model: string) => void;
  availableModels?: string[];

  // Permission handling
  permissionRequest?: PermissionRequest | null;
  onPermissionDecision?: (requestId: string, action: 'approve' | 'deny', denyReason?: string) => void;

  // Stop functionality
  onStop?: () => void;

  // File autocomplete
  fileSystemEntries?: FileSystemEntry[];
  onFetchFileSystem?: (directory: string) => Promise<FileSystemEntry[]>;
  dropdownPosition?: 'above' | 'below';

  // Command autocomplete
  availableCommands?: Command[];
  onFetchCommands?: (workingDirectory?: string) => Promise<Command[]>;
}

export interface ComposerRef {
  focusInput: () => void;
}

interface DirectoryDropdownProps {
  selectedDirectory: string;
  recentDirectories: Record<string, { lastDate: string; shortname: string }>;
  onDirectorySelect: (directory: string) => void;
}

function DirectoryDropdown({ 
  selectedDirectory, 
  recentDirectories, 
  onDirectorySelect 
}: DirectoryDropdownProps) {
  const [isOpen, setIsOpen] = useState(false);
  const [isPickerOpen, setIsPickerOpen] = useState(false);

  // Convert recentDirectories to sorted array and create options
  const options: DropdownOption<string>[] = Object.entries(recentDirectories)
    .map(([path, data]) => ({
      value: path,
      label: data.shortname,
    }))
    .sort((a, b) => {
      const dateA = recentDirectories[a.value].lastDate;
      const dateB = recentDirectories[b.value].lastDate;
      return new Date(dateB).getTime() - new Date(dateA).getTime();
    });

  // Get shortname for display
  const displayText = selectedDirectory === 'Select directory' 
    ? selectedDirectory
    : recentDirectories[selectedDirectory]?.shortname || selectedDirectory.split('/').pop() || selectedDirectory;

  // Validate directory path (basic check for now)
  const validateDirectory = (path: string): boolean => {
    // Allow paths that start with / (absolute), ~ (home), or . (relative)
    // Also allow paths that contain / or \ (directory separators)
    return path.startsWith('/') || path.startsWith('~') || path.startsWith('.') || 
           path.includes('/') || path.includes('\\');
  };

  // Handle opening directory picker modal
  const handleBrowseFolder = () => {
    setIsOpen(false); // Close dropdown
    setIsPickerOpen(true); // Open modal
  };

  // Handle directory selection from modal
  const handleDirectorySelected = (path: string) => {
    onDirectorySelect(path);
  };

  return (
<<<<<<< HEAD
    <>
      <DropdownSelector
        options={options}
        value={selectedDirectory}
        onChange={(value) => {
          onDirectorySelect(value);
          setIsOpen(false);
        }}
        isOpen={isOpen}
        onOpenChange={setIsOpen}
        placeholder="Enter a directory..."
        showFilterInput={true}
        allowCustomValue={true}
        showBrowseOption={true}
        onBrowseFolder={handleBrowseFolder}
        customValueValidator={validateDirectory}
        customValueLabel={(value) => `📁 Use directory: ${value}`}
        filterPredicate={(option, searchText) => {
          // Allow filtering by both path and shortname
          return option.value.toLowerCase().includes(searchText.toLowerCase()) ||
                 option.label.toLowerCase().includes(searchText.toLowerCase());
        }}
        renderTrigger={({ onClick }) => (
          <button
            type="button"
            className={styles.actionButton}
            onClick={onClick}
            aria-label="View all code environments"
          >
            <Laptop size={14} />
            <span className={styles.buttonText}>
              <span className={styles.buttonLabel}>{displayText}</span>
            </span>
            <ChevronDown size={14} />
          </button>
        )}
      />
      
      <DirectoryPicker
        isOpen={isPickerOpen}
        onClose={() => setIsPickerOpen(false)}
        onSelect={handleDirectorySelected}
        initialPath={selectedDirectory !== 'Select directory' ? selectedDirectory : undefined}
      />
    </>
=======
    <DropdownSelector
      options={options}
      value={selectedDirectory}
      onChange={(value) => {
        onDirectorySelect(value);
        setIsOpen(false);
      }}
      isOpen={isOpen}
      onOpenChange={setIsOpen}
      placeholder="Enter a directory..."
      showFilterInput={true}
      filterPredicate={(option, searchText) => {
        // Allow filtering by path
        if (option.value.toLowerCase().includes(searchText.toLowerCase())) {
          return true;
        }
        // If the search text looks like a path and doesn't match any existing option,
        // the user can press Enter to add it as a new directory
        return false;
      }}
      renderTrigger={({ onClick }) => (
        <button
          type="button"
          className={styles.actionButton}
          onClick={onClick}
          aria-label="View all code environments"
        >
          <Laptop size={14} />
          <span className={styles.buttonText}>
            <span className={styles.buttonLabel}>{displayText}</span>
            <ChevronDown size={14} />
          </span>
        </button>
      )}
    />
  );
}

interface ModelDropdownProps {
  selectedModel: string;
  availableModels: string[];
  onModelSelect: (model: string) => void;
}

function ModelDropdown({
  selectedModel,
  availableModels,
  onModelSelect
}: ModelDropdownProps) {
  const [isOpen, setIsOpen] = useState(false);

  // Get icon for model
  const getModelIcon = (model: string) => {
    switch (model) {
      case 'sonnet':
        return <Zap size={14} />;
      case 'opus':
        return <Drone size={14} />;
      case 'default':
        return <Bot size={14} />;
      default:
        return <Bot size={14} />;
    }
  };

  // Create options from available models
  const options: DropdownOption<string>[] = availableModels.map(model => ({
    value: model,
    label: model === 'default' ? 'Default' : model.charAt(0).toUpperCase() + model.slice(1),
  }));

  // Get display text for the selected model
  const displayText = selectedModel === 'default' ? 'Default' : selectedModel.charAt(0).toUpperCase() + selectedModel.slice(1);

  return (
    <DropdownSelector
      options={options}
      value={selectedModel}
      onChange={(value) => {
        onModelSelect(value);
        setIsOpen(false);
      }}
      isOpen={isOpen}
      onOpenChange={setIsOpen}
      showFilterInput={false}
      renderOption={(option) => (
        <div className={styles.modelOption}>
          {getModelIcon(option.value)}
          <span className={styles.modelOptionLabel}>{option.label}</span>
        </div>
      )}
      renderTrigger={({ onClick }) => (
        <button
          type="button"
          className={styles.actionButton}
          onClick={onClick}
          aria-label="Select AI model"
        >
          {getModelIcon(selectedModel)}
          <span className={styles.buttonText}>
            <span className={styles.buttonLabel}>{displayText}</span>
            <ChevronDown size={14} />
          </span>
        </button>
      )}
    />
>>>>>>> 75108316
  );
}

interface AutocompleteDropdownProps {
  suggestions: FileSystemEntry[] | Command[];
  onSelect: (path: string) => void;
  onClose: () => void;
  isOpen: boolean;
  focusedIndex: number;
  position?: 'above' | 'below';
  triggerRef?: React.RefObject<HTMLElement>;
  type: 'file' | 'command';
}

function AutocompleteDropdown({
  suggestions,
  onSelect,
  onClose,
  isOpen,
  focusedIndex,
  position = 'below',
  triggerRef,
  type,
}: AutocompleteDropdownProps) {
  if (!isOpen) return null;

  const options = suggestions.map((entry) => {
    if (type === 'command') {
      const command = entry as Command;
      return {
        value: command.name,
        label: command.name,
        description: command.description,
        disabled: false
      };
    } else {
      const fileEntry = entry as FileSystemEntry;
      return {
        value: fileEntry.name,
        label: fileEntry.name,
        disabled: false
      };
    }
  });

  return (
    <div className={`${styles.autocompleteDropdown} ${position === 'above' ? styles.autocompleteDropdownAbove : ''}`}>
      <DropdownSelector
        options={options}
        value={undefined}
        onChange={onSelect}
        isOpen={true}
        onOpenChange={(open) => {
          if (!open) onClose();
        }}
        showFilterInput={false}
        maxVisibleItems={5}
        className={styles.pathAutocomplete}
        initialFocusedIndex={focusedIndex}
        visualFocusOnly={true}
        triggerElementRef={triggerRef}
        renderOption={type === 'command' ? (option) => (
          <div className={styles.commandOption}>
            <span className={styles.commandName}>{option.label}</span>
            {option.description && (
              <span className={styles.commandDescription}>{option.description}</span>
            )}
          </div>
        ) : undefined}
      />
    </div>
  );
}

interface ComposerCache {
  selectedPermissionMode: string;
  draft: string;
}

export const Composer = forwardRef<ComposerRef, ComposerProps>(function Composer({
  value: controlledValue,
  onChange: onControlledChange,
  onSubmit,
  placeholder = "Type a message...",
  isLoading = false,
  disabled = false,
  showDirectorySelector = false,
  showModelSelector = false,
  enableFileAutocomplete = false,
  showPermissionUI = false,
  showStopButton = false,
  workingDirectory = '',
  onDirectoryChange,
  recentDirectories = {},
  getMostRecentWorkingDirectory,
  model = 'default',
  onModelChange,
  availableModels = ['default', 'opus', 'sonnet'],
  permissionRequest,
  onPermissionDecision,
  onStop,
  fileSystemEntries = [],
  onFetchFileSystem,
  dropdownPosition = 'below',
  availableCommands = [],
  onFetchCommands,
}: ComposerProps, ref: React.Ref<ComposerRef>) {
  // Load cached state
  const [cachedState, setCachedState] = useLocalStorage<ComposerCache>('cui-composer', {
    selectedPermissionMode: 'default',
    draft: '',
  });

  // Use controlled or uncontrolled value
  const [uncontrolledValue, setUncontrolledValue] = useState(cachedState.draft);
  const value = controlledValue !== undefined ? controlledValue : uncontrolledValue;
  const setValue = (newValue: string) => {
    if (controlledValue === undefined) {
      setUncontrolledValue(newValue);
    }
    onControlledChange?.(newValue);
  };

  const [selectedDirectory, setSelectedDirectory] = useState(workingDirectory || 'Select directory');
  const [selectedModel, setSelectedModel] = useState(model);
  const [selectedPermissionMode, setSelectedPermissionMode] = useState<string>(cachedState.selectedPermissionMode);
  const [isPermissionDropdownOpen, setIsPermissionDropdownOpen] = useState(false);
  const [localFileSystemEntries, setLocalFileSystemEntries] = useState<FileSystemEntry[]>(fileSystemEntries);
  const [localCommands, setLocalCommands] = useState<Command[]>(availableCommands);
  const [autocomplete, setAutocomplete] = useState<AutocompleteState>({
    isActive: false,
    triggerIndex: -1,
    query: '',
    suggestions: [],
    focusedIndex: 0,
    type: 'file',
  });
  const textareaRef = useRef<HTMLTextAreaElement>(null);
  
  // Audio recording state
  const { 
    state: audioState, 
    startRecording, 
    stopRecording, 
    resetToIdle,
    error: audioError, 
    duration: recordingDuration,
    isSupported: isAudioSupported,
    audioData
  } = useAudioRecording();

  // Expose focusInput method via ref
  useImperativeHandle(ref, () => ({
    focusInput: () => {
      if (textareaRef.current) {
        textareaRef.current.focus();
      }
    }
  }), []);

  // Update local state when props change
  useEffect(() => {
    if (workingDirectory) {
      setSelectedDirectory(workingDirectory);
    }
  }, [workingDirectory]);

  useEffect(() => {
    if (model) {
      setSelectedModel(model);
    }
  }, [model]);

  useEffect(() => {
    if (fileSystemEntries.length > 0) {
      setLocalFileSystemEntries(fileSystemEntries);
    }
  }, [fileSystemEntries]);

  useEffect(() => {
    if (availableCommands.length > 0) {
      setLocalCommands(availableCommands);
    }
  }, [availableCommands]);

  // Update cache when state changes
  useEffect(() => {
    setCachedState({
      selectedPermissionMode,
      draft: value,
    });
  }, [selectedPermissionMode, value, setCachedState]);

  // Auto-select most recent directory on mount (for Home usage)
  useEffect(() => {
    if (showDirectorySelector && (!workingDirectory || selectedDirectory === 'Select directory') && Object.keys(recentDirectories).length > 0 && getMostRecentWorkingDirectory) {
      const mostRecent = getMostRecentWorkingDirectory();
      if (mostRecent) {
        setSelectedDirectory(mostRecent);
        onDirectoryChange?.(mostRecent);
        
        // Fetch file system entries for the auto-selected directory
        if (enableFileAutocomplete && onFetchFileSystem) {
          onFetchFileSystem(mostRecent)
            .then(entries => setLocalFileSystemEntries(entries))
            .catch(error => console.error('Failed to fetch file system entries:', error));
        }
      }
    }
  }, [workingDirectory, selectedDirectory, recentDirectories, getMostRecentWorkingDirectory, showDirectorySelector, onDirectoryChange, enableFileAutocomplete, onFetchFileSystem]);

  // Fetch file system entries when composer is focused (for autocomplete)
  useEffect(() => {
    if (!enableFileAutocomplete || !onFetchFileSystem) return;

    const fetchFileSystem = async () => {
      if (selectedDirectory && selectedDirectory !== 'Select directory') {
        try {
          const entries = await onFetchFileSystem(selectedDirectory);
          setLocalFileSystemEntries(entries);
        } catch (error) {
          console.error('Failed to fetch file system entries:', error);
        }
      }
    };

    const textarea = textareaRef.current;
    if (textarea) {
      const handleFocus = () => fetchFileSystem();
      textarea.addEventListener('focus', handleFocus);
      return () => textarea.removeEventListener('focus', handleFocus);
    }
  }, [selectedDirectory, enableFileAutocomplete, onFetchFileSystem]);

  // Fetch commands when composer is focused (for autocomplete)
  useEffect(() => {
    if (!onFetchCommands) return;

    const fetchCommands = async () => {
      try {
        const commands = await onFetchCommands(selectedDirectory !== 'Select directory' ? selectedDirectory : undefined);
        setLocalCommands(commands);
      } catch (error) {
        console.error('Failed to fetch commands:', error);
      }
    };

    // Fetch commands immediately
    fetchCommands();

    const textarea = textareaRef.current;
    if (textarea) {
      const handleFocus = () => fetchCommands();
      textarea.addEventListener('focus', handleFocus);
      return () => textarea.removeEventListener('focus', handleFocus);
    }
  }, [selectedDirectory, onFetchCommands]);

  const detectAutocomplete = (value: string, cursorPosition: number) => {
    // Find the last @ before cursor
    const beforeCursor = value.substring(0, cursorPosition);
    const lastAtIndex = beforeCursor.lastIndexOf('@');
    
    if (lastAtIndex === -1) return null;
    
    // Check if there's a space or newline between @ and cursor
    const afterAt = beforeCursor.substring(lastAtIndex + 1);
    if (afterAt.includes(' ') || afterAt.includes('\n')) return null;
    
    return {
      triggerIndex: lastAtIndex,
      query: afterAt,
      type: 'file' as const,
    };
  };

  const detectSlashCommandAutocomplete = (value: string, cursorPosition: number) => {
    // Find the last / before cursor
    const beforeCursor = value.substring(0, cursorPosition);
    const lastSlashIndex = beforeCursor.lastIndexOf('/');
    
    if (lastSlashIndex === -1) return null;
    
    // Check if the slash is at the beginning of the input or after whitespace/newline
    const beforeSlash = beforeCursor.substring(0, lastSlashIndex);
    if (beforeSlash.trim() !== '' && !beforeSlash.endsWith('\n') && !beforeSlash.endsWith(' ')) return null;
    
    // Check if there's a space or newline between / and cursor
    const afterSlash = beforeCursor.substring(lastSlashIndex + 1);
    if (afterSlash.includes(' ') || afterSlash.includes('\n')) return null;
    
    return {
      triggerIndex: lastSlashIndex,
      query: afterSlash,
      type: 'command' as const,
    };
  };

  const filterSuggestions = (query: string): FileSystemEntry[] => {
    if (!localFileSystemEntries) return []; // Return empty array if entries not loaded
    if (!query) return localFileSystemEntries.slice(0, 50); // Show first 50 entries when no query
    
    const lowerQuery = query.toLowerCase();
    return localFileSystemEntries
      .filter(entry => entry.name.toLowerCase().includes(lowerQuery))
      .slice(0, 50); // Limit to 50 results
  };

  const filterCommandSuggestions = (query: string): Command[] => {
    if (!localCommands) return []; // Return empty array if commands not loaded
    if (!query) return localCommands.slice(0, 50); // Show first 50 commands when no query
    
    const lowerQuery = query.toLowerCase();
    return localCommands
      .filter(command => command.name.toLowerCase().includes(lowerQuery))
      .slice(0, 50); // Limit to 50 results
  };

  const resetAutocomplete = () => {
    setAutocomplete({
      isActive: false,
      triggerIndex: -1,
      query: '',
      suggestions: [],
      focusedIndex: 0,
      type: 'file',
    });
  };

  const getPermissionModeLabel = (mode: string): string => {
    switch (mode) {
      case 'default': return 'Ask';
      case 'acceptEdits': return 'Auto';
      case 'bypassPermissions': return 'Yolo';
      case 'plan': return 'Plan';
      default: return 'Ask';
    }
  };

  const getPermissionModeTitle = (mode: string): string => {
    switch (mode) {
      case 'default': return 'Ask - Ask for permissions as needed';
      case 'acceptEdits': return 'Auto - Allow Claude to make changes directly';
      case 'bypassPermissions': return 'Yolo - Skip all permission prompts';
      case 'plan': return 'Plan - Create a plan without executing';
      default: return 'Ask - Ask for permissions as needed';
    }
  };

  const getPermissionModeIcon = (mode: string) => {
    switch (mode) {
      case 'default':
        return <Code2 size={14} />;
      case 'acceptEdits':
        return <Gauge size={14} />;
      case 'bypassPermissions':
        return <Rocket size={14} />;
      case 'plan':
        return <FileText size={14} />;
      default:
        return <Code2 size={14} />;
    }
  };

  const handleAutocompleteSelection = (selection: string) => {
    if (!textareaRef.current) return;
    
    const cursorPos = textareaRef.current.selectionStart;
    
    if (autocomplete.type === 'command') {
      // For commands, replace the entire trigger sequence (including the /) with the selected command
      const newText = value.substring(0, autocomplete.triggerIndex) + selection + ' ' + value.substring(cursorPos);
      setValue(newText);
      
      // Reset autocomplete state immediately
      resetAutocomplete();
      
      // Set cursor position after the inserted selection and adjust height
      setTimeout(() => {
        if (textareaRef.current) {
          const newCursorPos = autocomplete.triggerIndex + selection.length + 1;
          textareaRef.current.setSelectionRange(newCursorPos, newCursorPos);
          textareaRef.current.focus();
          adjustTextareaHeight();
        }
      }, 0);
    } else {
      // For files, keep the existing behavior (append after the @ symbol)
      const newText = value.substring(0, autocomplete.triggerIndex + 1) + selection + ' ' + value.substring(cursorPos);
      setValue(newText);
      
      // Reset autocomplete state immediately
      resetAutocomplete();
      
      // Set cursor position after the inserted selection and adjust height
      setTimeout(() => {
        if (textareaRef.current) {
          const newCursorPos = autocomplete.triggerIndex + 1 + selection.length + 1;
          textareaRef.current.setSelectionRange(newCursorPos, newCursorPos);
          textareaRef.current.focus();
          adjustTextareaHeight();
        }
      }, 0);
    }
  };

  const handleTextChange = (e: React.ChangeEvent<HTMLTextAreaElement>) => {
    const newValue = e.target.value;
    setValue(newValue);
    adjustTextareaHeight();
    
    // Detect autocomplete triggers
    const cursorPos = e.target.selectionStart;
    
    // Check for slash command autocomplete first (higher priority)
    const commandAutocompleteInfo = detectSlashCommandAutocomplete(newValue, cursorPos);
    if (commandAutocompleteInfo && onFetchCommands) {
      const suggestions = filterCommandSuggestions(commandAutocompleteInfo.query);
      setAutocomplete(prev => ({
        isActive: true,
        triggerIndex: commandAutocompleteInfo.triggerIndex,
        query: commandAutocompleteInfo.query,
        suggestions,
        type: commandAutocompleteInfo.type,
        // Keep focusedIndex if it's still valid, otherwise reset to 0
        focusedIndex: prev.focusedIndex < suggestions.length ? prev.focusedIndex : 0,
      }));
      return;
    }
    
    // Check for file autocomplete if enabled
    if (enableFileAutocomplete) {
      const fileAutocompleteInfo = detectAutocomplete(newValue, cursorPos);
      if (fileAutocompleteInfo) {
        const suggestions = filterSuggestions(fileAutocompleteInfo.query);
        setAutocomplete(prev => ({
          isActive: true,
          triggerIndex: fileAutocompleteInfo.triggerIndex,
          query: fileAutocompleteInfo.query,
          suggestions,
          type: fileAutocompleteInfo.type,
          // Keep focusedIndex if it's still valid, otherwise reset to 0
          focusedIndex: prev.focusedIndex < suggestions.length ? prev.focusedIndex : 0,
        }));
        return;
      }
    }
    
    // No autocomplete triggers found
    resetAutocomplete();
  };

  const handleSubmit = (permissionMode: string) => {
    const trimmedValue = value.trim();
    if (!trimmedValue || isLoading) return;

    // For Home usage with directory/model
    if (showDirectorySelector && selectedDirectory === 'Select directory') return;

    onSubmit(
      trimmedValue,
      showDirectorySelector ? selectedDirectory : undefined,
      showModelSelector ? selectedModel : undefined,
      permissionMode
    );
    
    setValue('');
    resetAutocomplete();
  };

  const handleKeyDown = (e: React.KeyboardEvent) => {
    if (autocomplete.isActive) {
      switch (e.key) {
        case 'ArrowDown':
          e.preventDefault();
          if (autocomplete.suggestions.length > 0) {
            setAutocomplete(prev => ({
              ...prev,
              focusedIndex: (prev.focusedIndex + 1) % prev.suggestions.length
            }));
          }
          break;
        case 'ArrowUp':
          e.preventDefault();
          if (autocomplete.suggestions.length > 0) {
            setAutocomplete(prev => ({
              ...prev,
              focusedIndex: prev.focusedIndex === 0 ? prev.suggestions.length - 1 : prev.focusedIndex - 1
            }));
          }
          break;
        case 'Enter':
        case 'Tab':
          if (!e.metaKey && !e.ctrlKey) {
            e.preventDefault();
            if (autocomplete.suggestions.length > 0) {
              // Select the currently focused suggestion
              const suggestion = autocomplete.suggestions[autocomplete.focusedIndex];
              const suggestionName = autocomplete.type === 'command' 
                ? (suggestion as Command).name 
                : (suggestion as FileSystemEntry).name;
              handleAutocompleteSelection(suggestionName);
            }
          }
          break;
        case ' ':
          // Don't prevent default for space - let it insert the character
          resetAutocomplete();
          break;
        case 'Escape':
          e.preventDefault();
          resetAutocomplete();
          break;
      }
    } else if (e.key === 'Enter') {
      if (e.metaKey || e.ctrlKey) {
        e.preventDefault();
        handleSubmit(selectedPermissionMode);
      }
    }
  };

  const adjustTextareaHeight = () => {
    const textarea = textareaRef.current;
    if (textarea) {
      textarea.style.height = 'auto';
      const maxHeight = Math.floor(window.innerHeight * 0.8); // Up to 80% of viewport
      textarea.style.height = `${Math.min(textarea.scrollHeight, maxHeight)}px`;
    }
  };

  // Adjust height whenever text changes
  useEffect(() => {
    adjustTextareaHeight();
  }, [value]);

  // Re-adjust height on window resize
  useEffect(() => {
    const handleResize = () => {
      adjustTextareaHeight();
    };
    window.addEventListener('resize', handleResize);
    return () => window.removeEventListener('resize', handleResize);
  }, []);

  const handleDirectorySelect = (directory: string) => {
    setSelectedDirectory(directory);
    onDirectoryChange?.(directory);
  };

  const handleModelSelect = (model: string) => {
    setSelectedModel(model);
    onModelChange?.(model);
  };

  // Audio recording handlers
  const handleMicClick = async () => {
    if (audioState === 'idle') {
      await startRecording();
    }
  };

  const handleAcceptRecording = async () => {
    if (audioState === 'recording') {
      const result = await stopRecording();
      if (result) {
        try {
          const transcription = await api.transcribeAudio(result.audioBase64, result.mimeType);
          
          // Insert transcribed text at cursor position
          if (textareaRef.current && transcription.text.trim()) {
            const textarea = textareaRef.current;
            const cursorPos = textarea.selectionStart;
            const textBefore = value.substring(0, cursorPos);
            const textAfter = value.substring(cursorPos);
            const transcribedText = transcription.text.trim();
            
            // Add space before if needed
            const needsSpaceBefore = textBefore.length > 0 && !textBefore.endsWith(' ') && !textBefore.endsWith('\n');
            const finalText = (needsSpaceBefore ? ' ' : '') + transcribedText;
            
            const newText = textBefore + finalText + textAfter;
            setValue(newText);
            
            // Set cursor position after inserted text
            setTimeout(() => {
              if (textareaRef.current) {
                const newCursorPos = cursorPos + finalText.length;
                textareaRef.current.setSelectionRange(newCursorPos, newCursorPos);
                textareaRef.current.focus();
                adjustTextareaHeight();
              }
            }, 0);
          } else if (!transcription.text.trim()) {
            console.warn('No speech detected in audio');
            // Could show a toast message here
          }
        } catch (error) {
          console.error('Transcription failed:', error);
          // Could show an error toast here
        } finally {
          // Always reset to idle after transcription attempt
          resetToIdle();
        }
      } else {
        // If no result, also reset to idle
        resetToIdle();
      }
    }
  };

  const handleRejectRecording = async () => {
    if (audioState === 'recording' || audioState === 'processing') {
      await stopRecording();
      // Just stop and discard, no transcription
      resetToIdle();
    }
  };

  return (
    <form className={styles.composer} onSubmit={(e) => {
      e.preventDefault();
      handleSubmit(selectedPermissionMode);
    }}>
      {(enableFileAutocomplete || onFetchCommands) && dropdownPosition === 'above' && (
        <AutocompleteDropdown
          suggestions={autocomplete.suggestions}
          onSelect={handleAutocompleteSelection}
          onClose={resetAutocomplete}
          isOpen={autocomplete.isActive && autocomplete.suggestions.length > 0}
          focusedIndex={autocomplete.focusedIndex}
          position={dropdownPosition}
          type={autocomplete.type}
        />
      )}
      <div className={styles.container}>
        <div className={styles.inputWrapper}>
          <div className={styles.textAreaContainer}>
            {audioState === 'recording' || audioState === 'processing' ? (
              <div className={styles.waveformContainer}>
                <WaveformVisualizer
                  audioData={audioData}
                  isRecording={audioState === 'recording'}
                  isPaused={audioState === 'processing'}
                />
              </div>
            ) : (
              <textarea
                ref={textareaRef}
                className={styles.textarea}
                placeholder={permissionRequest && showPermissionUI ? "Deny and tell Claude what to do" : placeholder}
                value={value}
                onChange={handleTextChange}
                onKeyDown={handleKeyDown}
                rows={1}
                disabled={(isLoading || disabled) && !(permissionRequest && showPermissionUI)}
              />
            )}
            
            {/* Hidden textarea during processing for text insertion */}
            {audioState === 'processing' && (
              <textarea
                ref={textareaRef}
                className={styles.textarea}
                style={{ position: 'absolute', opacity: 0, pointerEvents: 'none', top: '-9999px' }}
                value={value}
                onChange={handleTextChange}
                rows={1}
                disabled
              />
            )}
          </div>

          {(showDirectorySelector || showModelSelector) && audioState === 'idle' && (
            <div className={styles.footerActions}>
              <div className={styles.actionButtons}>
                <div className={styles.actionGroup}>
                  {/* Working Directory Selector */}
                  {showDirectorySelector && (
                    <DirectoryDropdown
                      selectedDirectory={selectedDirectory}
                      recentDirectories={recentDirectories}
                      onDirectorySelect={handleDirectorySelect}
                    />
                  )}

                  {/* Model Selector */}
                  {showModelSelector && (
                    <ModelDropdown
                      selectedModel={selectedModel}
                      availableModels={availableModels}
                      onModelSelect={handleModelSelect}
                    />
                  )}
                </div>
              </div>
            </div>
          )}

          {/* Dynamic Action Button */}
          <div className={styles.actionGroupRight}>
            {audioState === 'recording' || audioState === 'processing' ? (
              /* Recording/Processing State: Show tick and cross */
              <div className={styles.recordingControls}>
                <button
                  type="button"
                  className={styles.recordingButton}
                  onClick={handleAcceptRecording}
                  disabled={audioState === 'processing'}
                  title={audioState === 'processing' ? 'Processing...' : 'Accept recording'}
                >
                  {audioState === 'processing' ? (
                    <Loader2 size={16} className={styles.spinning} />
                  ) : (
                    <Check size={16} />
                  )}
                </button>
                <button
                  type="button"
                  className={styles.recordingButton}
                  onClick={handleRejectRecording}
                  disabled={audioState === 'processing'}
                  title="Discard recording"
                >
                  <X size={16} />
                </button>
              </div>
            ) : (
              /* Idle State: Show mic button */
              isAudioSupported && (
                <button
                  type="button"
                  className={`${styles.actionButton} ${audioError ? styles.micError : ''}`}
                  onClick={handleMicClick}
                  disabled={disabled}
                  title={audioError ? `Error: ${audioError}` : 'Start voice recording'}
                >
                  {audioError ? <MicOff size={16} /> : <Mic size={16} />}
                </button>
              )
            )}
            
            {permissionRequest && showPermissionUI ? (
              <div className={styles.permissionButtons}>
                <button
                  type="button"
                  className={`${styles.btn} ${styles.btnSecondary} ${styles.approveButton}`}
                  onClick={() => onPermissionDecision?.(permissionRequest.id, 'approve')}
                >
                  <div className={styles.btnContent}>
                    <Check size={14} />
                    Accept
                  </div>
                </button>
                <button
                  type="button"
                  className={`${styles.btn} ${styles.btnSecondary} ${styles.denyButton}`}
                  onClick={() => {
                    const denyReason = value.trim();
                    onPermissionDecision?.(permissionRequest.id, 'deny', denyReason || undefined);
                    setValue('');
                  }}
                >
                  <div className={styles.btnContent}>
                    <X size={14} />
                    Deny
                  </div>
                </button>
              </div>
            ) : isLoading && showStopButton ? (
              <button
                type="button"
                className={styles.iconButton}
                onClick={() => onStop?.()}
                title="Stop generation"
              >
                <Square size={18} />
              </button>
            ) : audioState === 'idle' && (
              <div className={styles.permissionModeButtons}>
                {/* Combined Permission Mode Button with Dropdown */}
                <div className={styles.combinedPermissionButton}>
                  <button
                    type="button"
                    className={styles.permissionMainButton}
                    title={getPermissionModeTitle(selectedPermissionMode)}
                    disabled={!value.trim() || isLoading || disabled || (showDirectorySelector && selectedDirectory === 'Select directory')}
                    onClick={() => handleSubmit(selectedPermissionMode)}
                  >
                    <div className={styles.btnContent}>
                      {isLoading ? <Loader2 size={14} className={styles.spinning} /> : (
                        <>
                          {getPermissionModeLabel(selectedPermissionMode)}
                        </>
                      )}
                    </div>
                  </button>
                  <DropdownSelector
                    options={[
                      { value: 'default', label: 'Ask', description: 'Ask before making changes' },
                      { value: 'acceptEdits', label: 'Auto', description: 'Apply edits automatically' },
                      { value: 'bypassPermissions', label: 'Yolo', description: 'No permission prompts' },
                      { value: 'plan', label: 'Plan', description: 'Planning mode only' },
                    ]}
                    value={selectedPermissionMode}
                    onChange={setSelectedPermissionMode}
                    isOpen={isPermissionDropdownOpen}
                    onOpenChange={setIsPermissionDropdownOpen}
                    showFilterInput={false}
                    renderOption={(option) => (
                      <div className={styles.permissionOption}>
                        <div className={styles.permissionOptionHeader}>
                          {getPermissionModeIcon(option.value)}
                          <span className={styles.permissionOptionLabel}>{option.label}</span>
                        </div>
                        {option.description && (
                          <span className={styles.permissionOptionDescription}>{option.description}</span>
                        )}
                      </div>
                    )}
                    renderTrigger={({ onClick }) => (
                      <button
                        type="button"
                        className={styles.permissionDropdownButton}
                        onClick={onClick}
                        disabled={!value.trim() || isLoading || disabled || (showDirectorySelector && selectedDirectory === 'Select directory')}
                        aria-label="Select permission mode"
                      >
                        <ChevronDown size={14} />
                      </button>
                    )}
                  />
                </div>
              </div>
            )}
          </div>
        </div>
      </div>
      {(enableFileAutocomplete || onFetchCommands) && dropdownPosition === 'below' && (
        <AutocompleteDropdown
          suggestions={autocomplete.suggestions}
          onSelect={handleAutocompleteSelection}
          onClose={resetAutocomplete}
          isOpen={autocomplete.isActive && autocomplete.suggestions.length > 0}
          focusedIndex={autocomplete.focusedIndex}
          position={dropdownPosition}
          triggerRef={textareaRef}
          type={autocomplete.type}
        />
      )}
      
      {/* Permission Dialog */}
      {permissionRequest && showPermissionUI && (
        <PermissionDialog 
          permissionRequest={permissionRequest}
          isVisible={true}
        />
      )}
    </form>
  );
});<|MERGE_RESOLUTION|>--- conflicted
+++ resolved
@@ -2,14 +2,12 @@
 import { ChevronDown, Mic, Send, Loader2, Sparkles, Laptop, Square, Check, X, MicOff, Zap, Bot, Drone, Code2, Gauge, Rocket, FileText } from 'lucide-react';
 import { DropdownSelector, DropdownOption } from '../DropdownSelector';
 import { PermissionDialog } from '../PermissionDialog';
-<<<<<<< HEAD
 import { DirectoryPicker } from '../DirectoryPicker';
-=======
 import { WaveformVisualizer } from '../WaveformVisualizer';
->>>>>>> 75108316
 import type { PermissionRequest, Command } from '@/types';
 import { useLocalStorage } from '../../hooks/useLocalStorage';
 import { useAudioRecording } from '../../hooks/useAudioRecording';
+import { useDirectoryPicker } from '../../hooks/useDirectoryPicker';
 import { api } from '../../../chat/services/api';
 import styles from './Composer.module.css';
 
@@ -88,7 +86,7 @@
   onDirectorySelect 
 }: DirectoryDropdownProps) {
   const [isOpen, setIsOpen] = useState(false);
-  const [isPickerOpen, setIsPickerOpen] = useState(false);
+  const { enhancedProps, pickerState } = useDirectoryPicker(onDirectorySelect, selectedDirectory);
 
   // Convert recentDirectories to sorted array and create options
   const options: DropdownOption<string>[] = Object.entries(recentDirectories)
@@ -107,27 +105,7 @@
     ? selectedDirectory
     : recentDirectories[selectedDirectory]?.shortname || selectedDirectory.split('/').pop() || selectedDirectory;
 
-  // Validate directory path (basic check for now)
-  const validateDirectory = (path: string): boolean => {
-    // Allow paths that start with / (absolute), ~ (home), or . (relative)
-    // Also allow paths that contain / or \ (directory separators)
-    return path.startsWith('/') || path.startsWith('~') || path.startsWith('.') || 
-           path.includes('/') || path.includes('\\');
-  };
-
-  // Handle opening directory picker modal
-  const handleBrowseFolder = () => {
-    setIsOpen(false); // Close dropdown
-    setIsPickerOpen(true); // Open modal
-  };
-
-  // Handle directory selection from modal
-  const handleDirectorySelected = (path: string) => {
-    onDirectorySelect(path);
-  };
-
   return (
-<<<<<<< HEAD
     <>
       <DropdownSelector
         options={options}
@@ -140,15 +118,15 @@
         onOpenChange={setIsOpen}
         placeholder="Enter a directory..."
         showFilterInput={true}
-        allowCustomValue={true}
-        showBrowseOption={true}
-        onBrowseFolder={handleBrowseFolder}
-        customValueValidator={validateDirectory}
-        customValueLabel={(value) => `📁 Use directory: ${value}`}
+        {...enhancedProps}
         filterPredicate={(option, searchText) => {
-          // Allow filtering by both path and shortname
-          return option.value.toLowerCase().includes(searchText.toLowerCase()) ||
-                 option.label.toLowerCase().includes(searchText.toLowerCase());
+          // Allow filtering by path
+          if (option.value.toLowerCase().includes(searchText.toLowerCase())) {
+            return true;
+          }
+          // If the search text looks like a path and doesn't match any existing option,
+          // the user can press Enter to add it as a new directory
+          return false;
         }}
         renderTrigger={({ onClick }) => (
           <button
@@ -160,55 +138,18 @@
             <Laptop size={14} />
             <span className={styles.buttonText}>
               <span className={styles.buttonLabel}>{displayText}</span>
+              <ChevronDown size={14} />
             </span>
-            <ChevronDown size={14} />
           </button>
         )}
       />
-      
       <DirectoryPicker
-        isOpen={isPickerOpen}
-        onClose={() => setIsPickerOpen(false)}
-        onSelect={handleDirectorySelected}
+        isOpen={pickerState.isPickerOpen}
+        onClose={() => pickerState.setIsPickerOpen(false)}
+        onSelect={pickerState.handleDirectorySelected}
         initialPath={selectedDirectory !== 'Select directory' ? selectedDirectory : undefined}
       />
     </>
-=======
-    <DropdownSelector
-      options={options}
-      value={selectedDirectory}
-      onChange={(value) => {
-        onDirectorySelect(value);
-        setIsOpen(false);
-      }}
-      isOpen={isOpen}
-      onOpenChange={setIsOpen}
-      placeholder="Enter a directory..."
-      showFilterInput={true}
-      filterPredicate={(option, searchText) => {
-        // Allow filtering by path
-        if (option.value.toLowerCase().includes(searchText.toLowerCase())) {
-          return true;
-        }
-        // If the search text looks like a path and doesn't match any existing option,
-        // the user can press Enter to add it as a new directory
-        return false;
-      }}
-      renderTrigger={({ onClick }) => (
-        <button
-          type="button"
-          className={styles.actionButton}
-          onClick={onClick}
-          aria-label="View all code environments"
-        >
-          <Laptop size={14} />
-          <span className={styles.buttonText}>
-            <span className={styles.buttonLabel}>{displayText}</span>
-            <ChevronDown size={14} />
-          </span>
-        </button>
-      )}
-    />
   );
 }
 
@@ -280,7 +221,6 @@
         </button>
       )}
     />
->>>>>>> 75108316
   );
 }
 
